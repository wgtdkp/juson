#include "juson.h"


#include <assert.h>
#include <ctype.h>
#include <stdarg.h>
#include <stdio.h>
#include <stdlib.h>
#include <string.h>


#define JUSON_EXPECT(cond, msg)     \
if (!(cond)) {                      \
    juson_error(doc, msg);          \
    return NULL;                    \
};

static void juson_error(juson_doc_t* doc, const char* format, ...);
static char next(juson_doc_t* doc);
static int try(juson_doc_t* doc, char x);
static juson_value_t* juson_new(juson_doc_t* doc, juson_type_t t);
static void juson_object_add(juson_value_t* obj, juson_value_t* pair);
static void juson_pool_init(juson_pool_t* pool, int chunk_size);
static juson_value_t* juson_alloc(juson_doc_t* doc);
static char* juson_parse_comment(juson_doc_t* doc, char* p);
static juson_value_t* juson_parse_object(juson_doc_t* doc);
static juson_value_t* juson_parse_pair(juson_doc_t* doc);
static juson_value_t* juson_parse_value(juson_doc_t* doc);
static juson_value_t* juson_parse_null(juson_doc_t* doc);
static juson_value_t* juson_parse_bool(juson_doc_t* doc);
static juson_value_t* juson_parse_number(juson_doc_t* doc);
static juson_value_t* juson_parse_array(juson_doc_t* doc);
static juson_value_t** juson_array_push(juson_value_t* arr);
//static juson_value_t* juson_array_back(juson_value_t* arr);
static juson_value_t* juson_add_array(juson_doc_t* doc, juson_value_t* arr);
static juson_value_t* juson_parse_token(juson_doc_t* doc);


static void juson_error(juson_doc_t* doc, const char* format, ...)
{
    fprintf(stderr, "error: line %d: ", doc->line);
    
    va_list args;
    va_start(args, format);
    vfprintf(stderr, format, args);
    va_end(args);
    
    fprintf(stderr, "\n");
}

static char next(juson_doc_t* doc)
{
    char* p = doc->p;
    while (1) {
        while (*p == ' ' || *p == '\t' 
                || *p == '\r' || *p == '\n') {
            if (*p == '\n')
                doc->line++;
            p++;
        }
            
        if (*p == '/') {
            p = juson_parse_comment(doc, p + 1);
        } else {
            break;
        }
    }
    
    doc->p = p;
    if (*p != '\0') {
        doc->p++;
    }
    
    return *p;
}

static int try(juson_doc_t* doc, char x)
{
    // Check empty array
    char* p = doc->p;
    int line = doc->line;
    
    char ch = next(doc);
    if (ch == x)
        return 1;    
    doc->p = p;
    doc->line = line;
    return 0;
}

static juson_value_t* juson_new(juson_doc_t* doc, juson_type_t t)
{
    juson_value_t* val = juson_alloc(doc);
    if (val == NULL)
        return val;
        
    memset(val, 0, sizeof(juson_value_t));
    val->t = t;
    return val;
}

static void juson_object_add(juson_value_t* obj, juson_value_t* pair)
{
    assert(pair->t == JUSON_PAIR);
    if (obj->head == NULL) {
        obj->head = pair;
        obj->tail = pair;
    } else {
        obj->tail->next = pair;
        obj->tail = obj->tail->next;
    }
}

char* juson_load(char* file_name)
{
    FILE* file = fopen(file_name, "rb");
    if (file == NULL)
        return NULL;
    
    size_t len;
    fseek(file, 0, SEEK_END);
    len = ftell(file);
    fseek(file, 0, SEEK_SET);
    
    char* p = malloc(len + 1);
    if (p == NULL) {
        fclose(file);
        return NULL;
    }
    
    if (fread(p, len, 1, file) != 1) {
        free(p);
        fclose(file);
        return NULL;
    }
<<<<<<< HEAD
=======
    
    p[len] = '\0';
>>>>>>> 32c3e4ff
    
    p[len] = '\0';
    fclose(file);
    return p;
}

static void juson_chunk_init(juson_chunk_t* chunk)
{
    chunk->next = NULL;
    
    // Init slots
    juson_slot_t* slot = chunk->slots;
    for (int i = 0; i < JUSON_CHUNK_SIZE - 1; i++) {
        slot->next = slot + 1;
        slot = slot->next;
    }
    slot->next = NULL;
}

static void juson_pool_init(juson_pool_t* pool, int chunk_size)
{
    pool->allocated_n = 0;
    juson_chunk_init(&pool->head);
    pool->cur = pool->head.slots;
}

static juson_value_t* juson_alloc(juson_doc_t* doc)
{
    juson_pool_t* pool = &doc->pool;
    if (pool->cur == NULL) {
        juson_chunk_t* chunk = malloc(sizeof(juson_chunk_t));
        JUSON_EXPECT(chunk != NULL, "no memory");
        
        juson_chunk_init(chunk);
        pool->cur = chunk->slots;
        
        // Insert new chunk after the head
        chunk->next = pool->head.next;
        pool->head.next = chunk;        
    }
    
    pool->allocated_n++;
    juson_value_t* ret = &pool->cur->val;
    pool->cur = pool->cur->next;
    return ret;
}

void juson_destroy(juson_doc_t* doc)
{
    // Release memory
    free(doc->mem);
    
    doc->val = NULL;
    
    juson_value_t* p = doc->arr_list.next;
    while (p != NULL) {
        assert(p->data->t == JUSON_ARRAY);
        // The elements are allocated in pool.
        // Thus they shouldn't be freed.
        free(p->data->adata);
        p = p->next;
    }
    
    // Destroy pool
    juson_pool_t* pool = &doc->pool;
    juson_chunk_t* chunk = pool->head.next;
    while (chunk != NULL) {
        juson_chunk_t* tmp_next = chunk->next;
        free(chunk);
        chunk = tmp_next;
    }
}

juson_value_t* juson_parse(juson_doc_t* doc)
{
    doc->val = NULL;
    doc->p = doc->mem;
    doc->line = 1;
    
    doc->arr_list.t = JUSON_LIST;
    doc->arr_list.data = NULL;
    doc->arr_list.next = NULL;
    
    juson_pool_init(&doc->pool, 16);
    
    doc->val = juson_parse_value(doc);
    
    return doc->val;
}

juson_value_t* juson_parse_string(juson_doc_t* doc, char* str)
{
    doc->mem = str;
    return juson_parse(doc);
}

/*
 * C/C++ style comment
 */
static char* juson_parse_comment(juson_doc_t* doc, char* p)
{
    if (p[0] == '*') {
        p++;
        while (p[0] != '\0' && !(p[0] == '*' && p[1] == '/')) {
            if (p[0] == '\n')
                doc->line++;
            p++;
        }
        if (p[0] != '\0')
            p += 2;
    } else if (p[0] == '/'){
        while (p[0] != '\n' && p[0] != '\0')
            p++;
        if (p[0] == '\n') {
            doc->line++;
            p++;
        }
    }
    return p;
}

static juson_value_t* juson_parse_object(juson_doc_t* doc)
{
    juson_value_t* obj = juson_new(doc, JUSON_OBJECT);
    if (obj == NULL)
        return NULL;
    
    if (try(doc, '}'))
        return obj;
        
    while (1) {
        JUSON_EXPECT(next(doc) == '\"', "expect '\"'");
        juson_value_t* pair = juson_parse_pair(doc);
        if (pair == NULL)
            return NULL;
        juson_object_add(obj, pair);
        
        char ch = next(doc);
        if (ch == '}')
            break;
        JUSON_EXPECT(ch == ',', "expect ','");
    }
    return obj;
}

static juson_value_t* juson_parse_pair(juson_doc_t* doc)
{
    juson_value_t* pair = juson_new(doc, JUSON_PAIR);
    if (pair == NULL)
        return NULL;

    pair->key = juson_parse_token(doc);
    if (pair->key == NULL)
        return NULL;
    
    JUSON_EXPECT(next(doc) == ':', "expect ':'");
    
    pair->val = juson_parse_value(doc);
    if (pair->val == NULL)
        return NULL;

    return pair;
}

static juson_value_t* juson_parse_value(juson_doc_t* doc)
{
    switch (next(doc)) {
    case '{':
        return juson_parse_object(doc);
    case '[':
        return juson_parse_array(doc);
    case '\"':
        return juson_parse_token(doc);
    
    case '0' ... '9':
    case '-':
        return juson_parse_number(doc);
    case 't':
    case 'f':
        return juson_parse_bool(doc);
    case 'n':
        return juson_parse_null(doc);
    case '\0':
        JUSON_EXPECT(0, "unexpect end of file");
    default:
        JUSON_EXPECT(0, "unexpect character");
    }
        
    return NULL; // Make compiler happy
}

static juson_value_t* juson_parse_null(juson_doc_t* doc)
{
    char* p = doc->p;
    if (p[0] == 'u' && p[1] == 'l' && p[2] == 'l') {
        doc->p = p + 3;
        return juson_new(doc, JUSON_NULL);
    }
    return NULL;
}

static juson_value_t* juson_parse_bool(juson_doc_t* doc)
{
    juson_value_t* b = juson_new(doc, JUSON_BOOL);
    if (b == NULL)
        return NULL;
    
    char* p = doc->p - 1;
    if (p[0] == 't' && p[1] == 'r' && p[2] == 'u' && p[3] == 'e') {
        b->bval = 1;
        doc->p = p + 4;
    } else if (p[0] == 'f' && p[1] == 'a'
            && p[2] == 'l' && p[3] == 's' && p[4] == 'e') {
        b->bval = 0;
        doc->p = p + 5;
    } else {
        JUSON_EXPECT(0, "expect 'true' or 'false'");
    }
    
    return b;
}

static juson_value_t* juson_parse_number(juson_doc_t* doc)
{
    char* begin = doc->p - 1;
    char* p = begin; // roll back
    if (p[0] == '-')
        p++;
    if (p[0] == '0' && isdigit(p[1])) {
        JUSON_EXPECT(0, "number leading by '0'");
    }
    
    int saw_dot = 0;
    int saw_e = 0;
    while (1) {
        switch (*p) {
        case '0' ... '9':
            break;
        
        case '.':
            JUSON_EXPECT(!saw_e, "exponential term must be integer");
            JUSON_EXPECT(!saw_dot, "unexpected '.'");
            saw_dot = 1;
            break;
        
        case 'e':
        case 'E':
            JUSON_EXPECT(!saw_e, "unexpected 'e'('E')");
            if (p[1] == '-' || p[1] == '+')
                p++;
            saw_e = 1;
            break;
        default:
            goto ret;
        }
        p++;
    }
    
ret:;
    juson_value_t* val;
    if (saw_dot || saw_e) {
        val = juson_new(doc, JUSON_FLOAT);
        val->fval = atof(begin);
    } else {
        val = juson_new(doc, JUSON_INT);
        val->ival = atoi(begin);  
    }
    
    doc->p = p;
    return val;
}

static juson_value_t* juson_parse_array(juson_doc_t* doc)
{
    juson_value_t* arr = juson_new(doc, JUSON_ARRAY);
    if (arr == NULL)
        return NULL;
    if (juson_add_array(doc, arr) == NULL)
        return NULL;
        
    if (try(doc, ']'))
        return arr;
        
    while (1) {
        juson_value_t** ele = juson_array_push(arr);
        if (ele == NULL)
            return NULL;
        
        *ele = juson_parse_value(doc);
        if (*ele == NULL)
            return NULL;
        
        char ch = next(doc);
        if (ch == ']')
            break;
        JUSON_EXPECT(ch == ',', "expect ',' or ']'");
    }
    return arr;
}

static juson_value_t** juson_array_push(juson_value_t* arr)
{
    if (arr->size >= arr->capacity) {
        int new_c = arr->capacity * 2 + 1;
        arr->adata = (juson_value_t**)realloc(arr->adata,
                new_c * sizeof(juson_value_t*));
        if (arr->adata == NULL) {
            fprintf(stderr, "error: no memory");
            return NULL;
        }
        
        arr->capacity = new_c;
    }
    
    return &arr->adata[arr->size++];
}

/*
static juson_value_t* juson_array_back(juson_value_t* arr)
{
    if (arr->adata == NULL)
        return NULL;
    return arr->adata[arr->size - 1];
}
*/

static juson_value_t* juson_add_array(juson_doc_t* doc, juson_value_t* arr)
{
    assert(arr->t == JUSON_ARRAY);
    
    juson_value_t* node = juson_new(doc, JUSON_LIST);
    if (node == NULL)
        return NULL;
    
    node->data = arr;
    node->next = doc->arr_list.next;
    doc->arr_list.next = node;
    
    return node;
}


static juson_value_t* juson_parse_token(juson_doc_t* doc)
{
    juson_value_t* str = juson_new(doc, JUSON_STRING);
    if (str == NULL)
        return NULL;
    
    char* p = doc->p;
    str->sdata = p;
    for (; ; p++) {
        switch (*p) {
        case '\\':
            switch (*++p) {
            case '"':
            case '\\':
            case '/':
            case 'b':
            case 'f':
            case 'n':
            case 'r':
            case 't':
                break;
            case 'u':
                for (int i = 0; i < 4; i++)
                    JUSON_EXPECT(isxdigit(*p++), "expect hexical");
                break;
            default:
                JUSON_EXPECT(0, "unexpected control label");
            }
            break;
        
        case '\"':
            *p = '\0';  // to simplify printf
            doc->p = p + 1;
            str->len = p - str->sdata;
            return str;
        
        case '\0':
            JUSON_EXPECT(0, "unexpected end of file, expect '\"'");    
        default:
            break;
        }
    }
    return str; // Make compiler happy
}

juson_value_t* juson_object_get(juson_value_t* obj, char* name)
{
    if (obj->t != JUSON_OBJECT)
        return NULL;
        
    juson_value_t* p = obj->head;
    while (p != NULL) {
        if (strncmp(p->key->sdata, name, p->key->len) == 0)
            return p->val;
        p = p->next;
    }
    
    return NULL;
}

juson_value_t* juson_array_get(juson_value_t* arr, size_t idx)
{
    if (arr->t != JUSON_OBJECT)
        return NULL;
    
    if (idx >= arr->size)
        return NULL;
    return arr->adata[idx];
}<|MERGE_RESOLUTION|>--- conflicted
+++ resolved
@@ -133,13 +133,9 @@
         fclose(file);
         return NULL;
     }
-<<<<<<< HEAD
-=======
-    
+
     p[len] = '\0';
->>>>>>> 32c3e4ff
-    
-    p[len] = '\0';
+
     fclose(file);
     return p;
 }
